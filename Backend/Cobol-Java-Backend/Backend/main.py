from app import create_app
from app.config import logger
import os

if __name__ == "__main__":
    app = create_app()
    
    # Use environment variables for configuration
    port = int(os.environ.get("PORT", 8010))
    debug = os.environ.get("FLASK_DEBUG", "False").lower() == "true"

<<<<<<< HEAD
    logger.info("="*80)
    logger.info("STARTING COBOL CONVERTER APPLICATION")
    logger.info("="*80)
    logger.info(f"Host: 0.0.0.0")
    logger.info(f"Port: {port}")
    logger.info(f"Debug Mode: {debug}")
    logger.info(f"Azure OpenAI Endpoint: {app.config['AZURE_OPENAI_ENDPOINT']}")
    logger.info(f"Azure OpenAI Deployment: {app.config['AZURE_OPENAI_DEPLOYMENT_NAME']}")
    logger.info(f"Log Directory: logs/")
    logger.info("="*80)
=======
    logger.info("=" * 80)
    logger.info("STARTING COBOL CONVERTER APPLICATION")
    logger.info("=" * 80)
    logger.info("Host: 0.0.0.0")
    logger.info(f"Port: {port}")
    logger.info(f"Debug Mode: {debug}")
    logger.info(f"Azure OpenAI Endpoint: {app.config.get('AZURE_OPENAI_ENDPOINT')}")
    logger.info(f"Azure OpenAI Deployment: {app.config.get('AZURE_OPENAI_DEPLOYMENT_NAME')}")
    logger.info("Log Directory: logs/")
    logger.info("=" * 80)
>>>>>>> 38b5ffa3

    app.run(
        host="0.0.0.0",
        port=port,
        debug=debug,
        use_reloader=debug
    )<|MERGE_RESOLUTION|>--- conflicted
+++ resolved
@@ -9,18 +9,6 @@
     port = int(os.environ.get("PORT", 8010))
     debug = os.environ.get("FLASK_DEBUG", "False").lower() == "true"
 
-<<<<<<< HEAD
-    logger.info("="*80)
-    logger.info("STARTING COBOL CONVERTER APPLICATION")
-    logger.info("="*80)
-    logger.info(f"Host: 0.0.0.0")
-    logger.info(f"Port: {port}")
-    logger.info(f"Debug Mode: {debug}")
-    logger.info(f"Azure OpenAI Endpoint: {app.config['AZURE_OPENAI_ENDPOINT']}")
-    logger.info(f"Azure OpenAI Deployment: {app.config['AZURE_OPENAI_DEPLOYMENT_NAME']}")
-    logger.info(f"Log Directory: logs/")
-    logger.info("="*80)
-=======
     logger.info("=" * 80)
     logger.info("STARTING COBOL CONVERTER APPLICATION")
     logger.info("=" * 80)
@@ -31,7 +19,6 @@
     logger.info(f"Azure OpenAI Deployment: {app.config.get('AZURE_OPENAI_DEPLOYMENT_NAME')}")
     logger.info("Log Directory: logs/")
     logger.info("=" * 80)
->>>>>>> 38b5ffa3
 
     app.run(
         host="0.0.0.0",
